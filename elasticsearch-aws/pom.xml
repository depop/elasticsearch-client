--- conflicted
+++ resolved
@@ -4,23 +4,13 @@
   <artifactId>elasticsearch-aws</artifactId>
   <name>elasticsearch-aws</name>
   <packaging>jar</packaging>
-<<<<<<< HEAD
   <version>1.0.8-SNAPSHOT</version>
   <scm><connection>scm:git:git@github.com:Sanyaku/sumologic.git/tags/all-1.0.4/sumologic.git</connection></scm>
-=======
-  <version>1.0.6-SNAPSHOT</version>
-  <scm><connection>scm:git:git@github.com:Sanyaku/sumologic.git/tags/all-1.0.6/sumologic.git</connection></scm>
->>>>>>> 58b355bc
-
 
   <parent>
     <artifactId>all</artifactId>
     <groupId>com.sumologic.elasticsearch</groupId>
-<<<<<<< HEAD
     <version>1.0.8-SNAPSHOT</version>
-=======
-    <version>1.0.6-SNAPSHOT</version>
->>>>>>> 58b355bc
     <relativePath>../</relativePath>
   </parent>
 
@@ -34,11 +24,7 @@
     <dependency>
       <groupId>com.sumologic.elasticsearch</groupId>
       <artifactId>elasticsearch-core</artifactId>
-<<<<<<< HEAD
       <version>1.0.8-SNAPSHOT</version>
-=======
-      <version>1.0.6-SNAPSHOT</version>
->>>>>>> 58b355bc
     </dependency>
 
     <dependency>
