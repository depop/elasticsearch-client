--- conflicted
+++ resolved
@@ -249,8 +249,7 @@
     val _matchAll = "match_all"
     override def toJson: Map[String, Any] = Map(_matchAll -> Map())
   }
-
-<<<<<<< HEAD
+  
   case class NestedQuery(path: String, scoreMode: Option[ScoreMode] = None, query: Bool) extends Query {
     val _nested = "nested"
     val _path = "path"
@@ -296,7 +295,10 @@
       _multiMatch -> Map(
         _query -> query,
         _fields -> fields.toList
-=======
+      )
+    )
+  }
+
   case class GeoLocation(lat: Double, lon: Double) extends Query {
     val _lat = "lat"
     val _lon = "lon"
@@ -315,7 +317,6 @@
       _geoDistance -> Map(
         _distance -> distance,
         field -> location.toJson
->>>>>>> 510f8ee2
       )
     )
   }
