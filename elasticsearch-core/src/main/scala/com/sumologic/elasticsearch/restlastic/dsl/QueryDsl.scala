/**
 * Licensed to the Apache Software Foundation (ASF) under one
 * or more contributor license agreements.  See the NOTICE file
 * distributed with this work for additional information
 * regarding copyright ownership.  The ASF licenses this file
 * to you under the Apache License, Version 2.0 (the
 * "License"); you may not use this file except in compliance
 * with the License.  You may obtain a copy of the License at
 *
 * http://www.apache.org/licenses/LICENSE-2.0
 *
 * Unless required by applicable law or agreed to in writing,
 * software distributed under the License is distributed on an
 * "AS IS" BASIS, WITHOUT WARRANTIES OR CONDITIONS OF ANY
 * KIND, either express or implied.  See the License for the
 * specific language governing permissions and limitations
 * under the License.
 */
package com.sumologic.elasticsearch.restlastic.dsl

trait QueryDsl extends DslCommons with SortDsl {

  trait Query extends EsOperation

  sealed trait BoolQuery extends EsOperation

  trait Filter extends EsOperation

  case class QueryRoot(query: Query,
                       fromOpt: Option[Int],
                       sizeOpt: Option[Int],
                       sort: Seq[Sort],
                       timeout: Option[Int],
                       sourceFilter: Option[Seq[String]])
    extends RootObject {

    val _query = "query"
    val _size = "size"
    val _sort = "sort"
    val _order = "order"
    val _from = "from"
    val _timeout = "timeout"
    val _source = "_source"

    override def toJson: Map[String, Any] = {
      Map(_query -> query.toJson) ++
        fromOpt.map(_from -> _) ++
        sizeOpt.map(_size -> _) ++
        timeout.map(t => _timeout -> s"${t}ms") ++
        sort.map(_sort -> _.toJson) ++
        sourceFilter.map(_source -> _)
    }
  }

  object QueryRoot {

    def apply(query: Query,
              fromOpt: Option[Int] = None,
              sizeOpt: Option[Int] = None,
              sortOpt: Option[Seq[(String, String)]] = None,
              timeout: Option[Int] = None,
              sourceFilter: Option[Seq[String]] = None): QueryRoot = {
      val sorts = sortOpt
        .map(_.foldLeft(Seq.empty[Sort])((sorts, value) => sorts :+ SimpleSort(value._1, SortOrder.fromString(value._2))))
        .getOrElse(Nil)
      new QueryRoot(query, fromOpt, sizeOpt, sorts, timeout, sourceFilter)
    }
  }

  case class ConstantScore(filter: Filter) extends SingleField("constant_score", filter) with Filter


  case class FilteredQuery(filter: Filter, query: Query) extends Query {
    val _filtered = "filtered"
    val _filter = "filter"
    val _query = "query"
    val _searchType = "search-type"

    override def toJson: Map[String, Any] = {
      Map(
        _filtered -> Map(
          _query -> query.toJson,
          _filter -> filter.toJson
        )
      )
    }
  }

  case class MultiTermFilteredQuery(query: Query, filter: Filter*) extends Query {
    val _filtered = "filtered"
    val _filter = "filter"
    val _query = "query"
    val _searchType = "search-type"
    val _bool = "bool"
    val _must = "must"

    override def toJson: Map[String, Any] = {
      Map(
        _filtered -> Map(
          _query -> query.toJson,
          _filter -> Map(_bool -> Map(_must -> filter.map(_.toJson)))
        )
      )
    }
  }

  case class TermFilter(term: String, value: String) extends Filter {
    val _term = "term"

    override def toJson: Map[String, Any] = {
      Map(_term -> Map(term -> value))
    }
  }

  case class PrefixFilter(field: String, prefix: String) extends Filter {
    val _prefix = "prefix"

    override def toJson: Map[String, Any] = {
      Map(_prefix -> Map(field -> prefix))
    }
  }

  case class RegexFilter(field: String, regexp: String) extends Filter {
    val _regexp = "regexp"

    override def toJson: Map[String, Any] = {
      Map(_regexp -> Map(field -> regexp))
    }
  }

  case class Bool(queries: BoolQuery*) extends Query with Filter {
    val _bool = "bool"
    val queryMap = queries.map(_.toJson).map(map => (map.keys.head, map(map.keys.head))).toMap

    override def toJson: Map[String, Any] = Map(_bool -> queryMap)
  }

  case class Should(opts: Query*) extends BoolQuery {
    val _should = "should"

    override def toJson: Map[String, Any] = {
      Map(_should -> opts.map(_.toJson))
    }
  }

  case class Must(opts: Query*) extends BoolQuery {
    val _must = "must"

    override def toJson: Map[String, Any] = {
      Map(_must -> opts.map(_.toJson))
    }
  }

  case class MustNot(opts: Query*) extends BoolQuery {
    val _mustnot = "must_not"

    override def toJson: Map[String, Any] = {
      Map(_mustnot -> opts.map(_.toJson))
    }
  }

  case class RangeQuery(key: String, bounds: RangeBound*) extends Query {
    val _range = "range"
    val boundsMap = Map(key -> (bounds :\ Map[String, Any]())(_.toJson ++ _))

    override def toJson: Map[String, Any] =  Map(_range -> boundsMap)
  }

  sealed trait RangeBound extends EsOperation

  case class Gt(value: String) extends RangeBound {
    val _gt = "gt"

    override def toJson: Map[String, Any] = Map(_gt -> value)
  }

  case class Gte(value: String) extends RangeBound {
    val _gte = "gte"

    override def toJson: Map[String, Any] = Map(_gte -> value)
  }

  case class Lt(value: String) extends RangeBound {
    val _lt = "lt"

    override def toJson: Map[String, Any] = Map(_lt -> value)
  }

  case class Lte(value: String) extends RangeBound {
    val _lte = "lte"

    override def toJson: Map[String, Any] = Map(_lte -> value)
  }

  case class WildcardQuery(key: String, value: String) extends Query {
    val _wildcard = "wildcard"

    override def toJson: Map[String, Any] = {
      Map(_wildcard -> Map(key -> value))
    }
  }

  case class RegexQuery(field: String, regexp: String) extends Query {
    val _regexp = "regexp"

    override def toJson: Map[String, Any] = {
      Map(_regexp -> Map(field -> regexp))
    }
  }

  case class TermQuery(key: String, value: String) extends Query {
    val _term = "term"

    override def toJson: Map[String, Any] = {
      Map(_term -> Map(key -> value))
    }
  }

  case class MatchQuery(key: String, value: String) extends Query {
    val _match = "match"

    override def toJson: Map[String, Any] = {
      Map(_match -> Map(key -> value))
    }
  }

  case class PhraseQuery(key: String, value: String) extends Query {
    val _matchPhrase = "match_phrase"

    override def toJson: Map[String, Any] = {
      Map(_matchPhrase -> Map(key -> value))
    }
  }

  case class PrefixQuery(key: String, prefix: String)
    extends Query {
    val _prefix = "prefix"

    override def toJson: Map[String, Any] = {
      Map(_prefix ->
        Map(key-> prefix)
      )
    }
  }

  case class PhrasePrefixQuery(key: String, prefix: String, maxExpansions: Option[Int])
    extends Query {

    val _matchPhrasePrefix = "match_phrase_prefix"
    val _query = "query"
    val _maxExpansions = "max_expansions"

    override def toJson: Map[String, Any] = {
      Map(_matchPhrasePrefix ->
        Map(key->
          (Map(_query -> prefix) ++ maxExpansions.map(_maxExpansions -> _))
        )
      )
    }
  }

  case object MatchAll extends Query {
    val _matchAll = "match_all"
    override def toJson: Map[String, Any] = Map(_matchAll -> Map())
  }
<<<<<<< HEAD

  case class NestedQuery(path: String, scoreMode: Option[ScoreMode] = None, query: Query) extends Query {
=======
  
  case class NestedQuery(path: String, scoreMode: Option[ScoreMode] = None, query: Bool) extends Query {
>>>>>>> b4e8d8f8
    val _nested = "nested"
    val _path = "path"
    val _scoreMode = "score_mode"
    val _query = "query"

    lazy val innerMap: Map[String, Any] = Map(
      _path -> path,
      _query -> query.toJson
    ) ++ scoreMode.map(_scoreMode -> _.value)

    override def toJson: Map[String, Any] = Map(
      _nested -> innerMap
    )
  }

  sealed trait ScoreMode {
    def value: String
  }

  case object AvgScoreMode extends ScoreMode {
    override def value: String = "avg"
  }

  case object MaxScoreMode extends ScoreMode {
    override def value: String = "max"
  }

  case object SumScoreMode extends ScoreMode {
    override def value: String = "sum"
  }

  case object NoneScoreMode extends ScoreMode {
    override def value: String = "none"
  }

<<<<<<< HEAD
  case class MultiMatchQuery(path: String, fields: String*) extends Query {
=======
  case class MultiMatchQuery(query: String, fields: String*) extends Query {
>>>>>>> b4e8d8f8
    val _multiMatch = "multi_match"
    val _query = "query"
    val _fields = "fields"

    override def toJson: Map[String, Any] = Map(
      _multiMatch -> Map(
<<<<<<< HEAD
        _query -> path,
=======
        _query -> query,
>>>>>>> b4e8d8f8
        _fields -> fields.toList
      )
    )
  }

  case class GeoLocation(lat: Double, lon: Double) extends Query {
    val _lat = "lat"
    val _lon = "lon"

    override def toJson: Map[String, Any] = Map(
      _lat -> lat,
      _lon -> lon
    )
  }

  case class GeoDistanceFilter(distance: String, field: String, location: GeoLocation) extends Filter {
    val _geoDistance = "geo_distance"
    val _distance = "distance"

    override def toJson: Map[String, Any] = Map(
      _geoDistance -> Map(
        _distance -> distance,
        field -> location.toJson
      )
    )
  }
<<<<<<< HEAD

  case class FilterBool(filter: Bool) extends SingleField("filter", filter) with Filter

=======
>>>>>>> b4e8d8f8
}<|MERGE_RESOLUTION|>--- conflicted
+++ resolved
@@ -263,13 +263,8 @@
     val _matchAll = "match_all"
     override def toJson: Map[String, Any] = Map(_matchAll -> Map())
   }
-<<<<<<< HEAD
-
-  case class NestedQuery(path: String, scoreMode: Option[ScoreMode] = None, query: Query) extends Query {
-=======
-  
+
   case class NestedQuery(path: String, scoreMode: Option[ScoreMode] = None, query: Bool) extends Query {
->>>>>>> b4e8d8f8
     val _nested = "nested"
     val _path = "path"
     val _scoreMode = "score_mode"
@@ -305,22 +300,14 @@
     override def value: String = "none"
   }
 
-<<<<<<< HEAD
-  case class MultiMatchQuery(path: String, fields: String*) extends Query {
-=======
   case class MultiMatchQuery(query: String, fields: String*) extends Query {
->>>>>>> b4e8d8f8
     val _multiMatch = "multi_match"
     val _query = "query"
     val _fields = "fields"
 
     override def toJson: Map[String, Any] = Map(
       _multiMatch -> Map(
-<<<<<<< HEAD
-        _query -> path,
-=======
         _query -> query,
->>>>>>> b4e8d8f8
         _fields -> fields.toList
       )
     )
@@ -347,10 +334,4 @@
       )
     )
   }
-<<<<<<< HEAD
-
-  case class FilterBool(filter: Bool) extends SingleField("filter", filter) with Filter
-
-=======
->>>>>>> b4e8d8f8
 }