/**
 * Licensed to the Apache Software Foundation (ASF) under one
 * or more contributor license agreements.  See the NOTICE file
 * distributed with this work for additional information
 * regarding copyright ownership.  The ASF licenses this file
 * to you under the Apache License, Version 2.0 (the
 * "License"); you may not use this file except in compliance
 * with the License.  You may obtain a copy of the License at
 *
 * http://www.apache.org/licenses/LICENSE-2.0
 *
 * Unless required by applicable law or agreed to in writing,
 * software distributed under the License is distributed on an
 * "AS IS" BASIS, WITHOUT WARRANTIES OR CONDITIONS OF ANY
 * KIND, either express or implied.  See the License for the
 * specific language governing permissions and limitations
 * under the License.
 */
package com.sumologic.elasticsearch.restlastic.dsl

trait QueryDsl extends DslCommons with SortDsl {

  trait Query extends EsOperation

  sealed trait BoolQuery extends EsOperation

  trait Filter extends EsOperation

  case class QueryRoot(query: Query,
                       fromOpt: Option[Int],
                       sizeOpt: Option[Int],
                       sort: Seq[Sort],
                       timeout: Option[Int],
                       sourceFilter: Option[Seq[String]])
    extends RootObject {

    val _query = "query"
    val _size = "size"
    val _sort = "sort"
    val _order = "order"
    val _from = "from"
    val _timeout = "timeout"
    val _source = "_source"

    override def toJson: Map[String, Any] = {
      Map(_query -> query.toJson) ++
        fromOpt.map(_from -> _) ++
        sizeOpt.map(_size -> _) ++
        timeout.map(t => _timeout -> s"${t}ms") ++
        sort.map(_sort -> _.toJson) ++
        sourceFilter.map(_source -> _)
    }
  }

  object QueryRoot {

    def apply(query: Query,
              fromOpt: Option[Int] = None,
              sizeOpt: Option[Int] = None,
              sortOpt: Option[Seq[(String, String)]] = None,
              timeout: Option[Int] = None,
              sourceFilter: Option[Seq[String]] = None): QueryRoot = {
      val sorts = sortOpt
        .map(_.foldLeft(Seq.empty[Sort])((sorts, value) => sorts :+ SimpleSort(value._1, SortOrder.fromString(value._2))))
        .getOrElse(Nil)
      new QueryRoot(query, fromOpt, sizeOpt, sorts, timeout, sourceFilter)
    }
  }

  case class ConstantScore(filter: Filter) extends SingleField("constant_score", filter) with Filter


  case class FilteredQuery(filter: Filter, query: Query) extends Query {
    val _filtered = "filtered"
    val _filter = "filter"
    val _query = "query"
    val _searchType = "search-type"

    override def toJson: Map[String, Any] = {
      Map(
        _filtered -> Map(
          _query -> query.toJson,
          _filter -> filter.toJson
        )
      )
    }
  }

  case class MultiTermFilteredQuery(query: Query, filter: Filter*) extends Query {
    val _filtered = "filtered"
    val _filter = "filter"
    val _query = "query"
    val _searchType = "search-type"
    val _bool = "bool"
    val _must = "must"

    override def toJson: Map[String, Any] = {
      Map(
        _filtered -> Map(
          _query -> query.toJson,
          _filter -> Map(_bool -> Map(_must -> filter.map(_.toJson)))
        )
      )
    }
  }

  case class TermFilter(term: String, value: String) extends Filter {
    val _term = "term"

    override def toJson: Map[String, Any] = {
      Map(_term -> Map(term -> value))
    }
  }

  case class PrefixFilter(field: String, prefix: String) extends Filter {
    val _prefix = "prefix"

    override def toJson: Map[String, Any] = {
      Map(_prefix -> Map(field -> prefix))
    }
  }

  case class RegexFilter(field: String, regexp: String) extends Filter {
    val _regexp = "regexp"

    override def toJson: Map[String, Any] = {
      Map(_regexp -> Map(field -> regexp))
    }
  }

  case class Bool(queries: BoolQuery*) extends Query {
    val _bool = "bool"
    val queryMap = queries.map(_.toJson).map(map => (map.keys.head, map(map.keys.head))).toMap

    override def toJson: Map[String, Any] = Map(_bool -> queryMap)
  }

  case class Should(opts: Query*) extends BoolQuery {
    val _should = "should"

    override def toJson: Map[String, Any] = {
      Map(_should -> opts.map(_.toJson))
    }
  }

  case class Must(opts: Query*) extends BoolQuery {
    val _must = "must"

    override def toJson: Map[String, Any] = {
      Map(_must -> opts.map(_.toJson))
    }
  }

  case class MustNot(opts: Query*) extends BoolQuery {
    val _mustnot = "must_not"

    override def toJson: Map[String, Any] = {
      Map(_mustnot -> opts.map(_.toJson))
    }
  }

  case class RangeQuery(key: String, bounds: RangeBound*) extends Query {
    val _range = "range"
    val boundsMap = Map(key -> (bounds :\ Map[String, Any]())(_.toJson ++ _))

    override def toJson: Map[String, Any] =  Map(_range -> boundsMap)
  }

  sealed trait RangeBound extends EsOperation

  case class Gt(value: String) extends RangeBound {
    val _gt = "gt"

    override def toJson: Map[String, Any] = Map(_gt -> value)
  }

  case class Gte(value: String) extends RangeBound {
    val _gte = "gte"

    override def toJson: Map[String, Any] = Map(_gte -> value)
  }

  case class Lt(value: String) extends RangeBound {
    val _lt = "lt"

    override def toJson: Map[String, Any] = Map(_lt -> value)
  }

  case class Lte(value: String) extends RangeBound {
    val _lte = "lte"

    override def toJson: Map[String, Any] = Map(_lte -> value)
  }

  case class WildcardQuery(key: String, value: String) extends Query {
    val _wildcard = "wildcard"

    override def toJson: Map[String, Any] = {
      Map(_wildcard -> Map(key -> value))
    }
  }

  case class RegexQuery(field: String, regexp: String) extends Query {
    val _regexp = "regexp"

    override def toJson: Map[String, Any] = {
      Map(_regexp -> Map(field -> regexp))
    }
  }

  case class TermQuery(key: String, value: String) extends Query {
    val _term = "term"

    override def toJson: Map[String, Any] = {
      Map(_term -> Map(key -> value))
    }
  }

  case class MatchQuery(key: String, value: String) extends Query {
    val _match = "match"

    override def toJson: Map[String, Any] = {
      Map(_match -> Map(key -> value))
    }
  }

  case class PhraseQuery(key: String, value: String) extends Query {
    val _matchPhrase = "match_phrase"

    override def toJson: Map[String, Any] = {
      Map(_matchPhrase -> Map(key -> value))
    }
  }

  case class PrefixQuery(key: String, prefix: String)
    extends Query {
    val _prefix = "prefix"

    override def toJson: Map[String, Any] = {
      Map(_prefix ->
        Map(key-> prefix)
      )
    }
  }

  case class PhrasePrefixQuery(key: String, prefix: String, maxExpansions: Option[Int])
    extends Query {

    val _matchPhrasePrefix = "match_phrase_prefix"
    val _query = "query"
    val _maxExpansions = "max_expansions"

    override def toJson: Map[String, Any] = {
      Map(_matchPhrasePrefix ->
        Map(key->
          (Map(_query -> prefix) ++ maxExpansions.map(_maxExpansions -> _))
        )
      )
    }
  }

  case object MatchAll extends Query {
    val _matchAll = "match_all"
    override def toJson: Map[String, Any] = Map(_matchAll -> Map())
  }
<<<<<<< HEAD
  
  case class NestedQuery(path: String, scoreMode: Option[ScoreMode] = None, query: Bool) extends Query {
    val _nested = "nested"
    val _path = "path"
    val _scoreMode = "score_mode"
    val _query = "query"

    lazy val innerMap: Map[String, Any] = Map(
      _path -> path,
      _query -> query.toJson
    ) ++ scoreMode.map(_scoreMode -> _.value)

    override def toJson: Map[String, Any] = Map(
      _nested -> innerMap
    )
  }

  sealed trait ScoreMode {
    def value: String
  }

  case object AvgScoreMode extends ScoreMode {
    override def value: String = "avg"
  }

  case object MaxScoreMode extends ScoreMode {
    override def value: String = "max"
  }

  case object SumScoreMode extends ScoreMode {
    override def value: String = "sum"
  }

  case object NoneScoreMode extends ScoreMode {
    override def value: String = "none"
  }

  case class MultiMatchQuery(query: String, fields: String*) extends Query {
    val _multiMatch = "multi_match"
    val _query = "query"
    val _fields = "fields"

    override def toJson: Map[String, Any] = Map(
      _multiMatch -> Map(
        _query -> query,
        _fields -> fields.toList
      )
    )
  }
=======
>>>>>>> 9f258d33

  case class GeoLocation(lat: Double, lon: Double) extends Query {
    val _lat = "lat"
    val _lon = "lon"

    override def toJson: Map[String, Any] = Map(
      _lat -> lat,
      _lon -> lon
    )
  }
<<<<<<< HEAD

  case class GeoDistanceFilter(distance: String, field: String, location: GeoLocation) extends Filter {
    val _geoDistance = "geo_distance"
    val _distance = "distance"

    override def toJson: Map[String, Any] = Map(
      _geoDistance -> Map(
        _distance -> distance,
        field -> location.toJson
      )
    )
  }
=======
>>>>>>> 9f258d33
}<|MERGE_RESOLUTION|>--- conflicted
+++ resolved
@@ -263,7 +263,6 @@
     val _matchAll = "match_all"
     override def toJson: Map[String, Any] = Map(_matchAll -> Map())
   }
-<<<<<<< HEAD
   
   case class NestedQuery(path: String, scoreMode: Option[ScoreMode] = None, query: Bool) extends Query {
     val _nested = "nested"
@@ -313,8 +312,6 @@
       )
     )
   }
-=======
->>>>>>> 9f258d33
 
   case class GeoLocation(lat: Double, lon: Double) extends Query {
     val _lat = "lat"
@@ -325,7 +322,6 @@
       _lon -> lon
     )
   }
-<<<<<<< HEAD
 
   case class GeoDistanceFilter(distance: String, field: String, location: GeoLocation) extends Filter {
     val _geoDistance = "geo_distance"
@@ -338,6 +334,4 @@
       )
     )
   }
-=======
->>>>>>> 9f258d33
 }